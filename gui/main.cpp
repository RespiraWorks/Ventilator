#include "chrono.h"
#include "connected_device.h"
#include "controller_history.h"
#include "gui_state_container.h"
#include "periodic_closure.h"
#include "respira_connected_device.h"

#include <QCommandLineParser>
#include <QtCore/QDir>
#include <QtQml/QQmlContext>
#include <QtQml/QQmlEngine>
#include <QtQuick/QQuickView>
#include <QtWidgets/QApplication>
#include <cmath>
#include <iostream>
#include <memory>

int main(int argc, char *argv[]) {
  QApplication app(argc, argv);

  app.setWindowIcon(QIcon(":/images/Logo.png"));

  QCommandLineParser parser;
  parser.setApplicationDescription("Ventilator GUI application");
  parser.addHelpOption();
  // Support this option so we can verify that the GUI can start up at all,
  // e.g. load all resources and so on.
  QCommandLineOption startupOnlyOption(
      QStringList() << "startup-only",
      QApplication::translate("main",
                              "Start up and exit successfully (for testing)"));
  QCommandLineOption serialPortOption(
      QStringList() << "serial-port",
      QApplication::translate(
          "main", "Serial port filename. Uses fake data if not set."));
  parser.addOption(startupOnlyOption);
  parser.addOption(serialPortOption);
  parser.process(app);

  GuiStateContainer state_container(
      /*history_window=*/DurationMs(30000));
  auto startup_time = state_container.GetStartupTime();

  // Check out utils/mock-cycle-controller.py - it is
  // a script that bangs ControllerState at the set rate into serial
  // port.

<<<<<<< HEAD
  // std::unique_ptr<ConnectedDevice> device =
  //     std::make_unique<RespiraConnectedDevice>("/dev/pts/6");

  std::unique_ptr<ConnectedDevice> device =
      std::make_unique<FakeConnectedDevice>(
          [&](const GuiStatus &gui_status) {
            // For now, completely ignore gui_status.
            (void)gui_status;
            /* std::cout << "uptime_ms = " << gui_status.uptime_ms << ", "
              << "desired_params = {"
              << "mode = " << gui_status.desired_params.mode << ", "
              << "peep = " << gui_status.desired_params.peep_cm_h2o << ", "
              << "rr = " << gui_status.desired_params.breaths_per_min << ", "
              << "pip = " << gui_status.desired_params.pip_cm_h2o << ", "
              << "ier = " <<
              gui_status.desired_params.inspiratory_expiratory_ratio
              << "}" << std::endl; */
          },
          [&](ControllerStatus *controller_status) {
            // Fill the status with fake data.
            controller_status->uptime_ms =
                TimeAMinusB(SteadyClock::now(), startup_time).count();
            auto *sensors = &controller_status->sensor_readings;
            sensors->pressure_cm_h2o =
                15 + 10 * sin(controller_status->uptime_ms * 0.001);
            sensors->flow_ml_per_min =
                120 * sin(controller_status->uptime_ms * 0.003);
            sensors->volume_ml =
                1000 + 500 * sin(controller_status->uptime_ms * 0.002);
          });
=======
  std::unique_ptr<ConnectedDevice> device;
  if (parser.isSet(serialPortOption)) {
    device = std::make_unique<RespiraConnectedDevice>(
        parser.value(serialPortOption));
  } else {
    device = std::make_unique<FakeConnectedDevice>(
        [&](const GuiStatus &gui_status) {
          // For now, completely ignore gui_status.
          (void)gui_status;
        },
        [&](ControllerStatus *controller_status) {
          // Fill the status with fake data.
          controller_status->uptime_ms =
              TimeAMinusB(SteadyClock::now(), startup_time).count();
          auto *sensors = &controller_status->sensor_readings;
          sensors->pressure_cm_h2o = sin(controller_status->uptime_ms * 0.001);
          sensors->volume_ml = sin(controller_status->uptime_ms * 0.002);
          sensors->flow_ml_per_min = sin(controller_status->uptime_ms * 0.003);
        });
  }
>>>>>>> 645f2e9d

  PeriodicClosure communicate(DurationMs(100), [&] {
    device->SendGuiStatus(state_container.GetGuiStatus());
    ControllerStatus controller_status;
    if (device->ReceiveControllerStatus(&controller_status)) {
      state_container.AppendHistory(controller_status);
    }
  });
  communicate.Start();

  QQuickView mainView;
  mainView.setTitle(QStringLiteral("Ventilator"));

  mainView.rootContext()->setContextProperty("guiState", &state_container);

  mainView.setSource(QUrl("qrc:/main.qml"));
  mainView.setResizeMode(QQuickView::SizeRootObjectToView);
  mainView.setColor(QColor("#000000"));

  mainView.showFullScreen();

  if (parser.isSet(startupOnlyOption)) {
    return EXIT_SUCCESS;
  }

  return app.exec();
}<|MERGE_RESOLUTION|>--- conflicted
+++ resolved
@@ -45,38 +45,6 @@
   // a script that bangs ControllerState at the set rate into serial
   // port.
 
-<<<<<<< HEAD
-  // std::unique_ptr<ConnectedDevice> device =
-  //     std::make_unique<RespiraConnectedDevice>("/dev/pts/6");
-
-  std::unique_ptr<ConnectedDevice> device =
-      std::make_unique<FakeConnectedDevice>(
-          [&](const GuiStatus &gui_status) {
-            // For now, completely ignore gui_status.
-            (void)gui_status;
-            /* std::cout << "uptime_ms = " << gui_status.uptime_ms << ", "
-              << "desired_params = {"
-              << "mode = " << gui_status.desired_params.mode << ", "
-              << "peep = " << gui_status.desired_params.peep_cm_h2o << ", "
-              << "rr = " << gui_status.desired_params.breaths_per_min << ", "
-              << "pip = " << gui_status.desired_params.pip_cm_h2o << ", "
-              << "ier = " <<
-              gui_status.desired_params.inspiratory_expiratory_ratio
-              << "}" << std::endl; */
-          },
-          [&](ControllerStatus *controller_status) {
-            // Fill the status with fake data.
-            controller_status->uptime_ms =
-                TimeAMinusB(SteadyClock::now(), startup_time).count();
-            auto *sensors = &controller_status->sensor_readings;
-            sensors->pressure_cm_h2o =
-                15 + 10 * sin(controller_status->uptime_ms * 0.001);
-            sensors->flow_ml_per_min =
-                120 * sin(controller_status->uptime_ms * 0.003);
-            sensors->volume_ml =
-                1000 + 500 * sin(controller_status->uptime_ms * 0.002);
-          });
-=======
   std::unique_ptr<ConnectedDevice> device;
   if (parser.isSet(serialPortOption)) {
     device = std::make_unique<RespiraConnectedDevice>(
@@ -86,18 +54,29 @@
         [&](const GuiStatus &gui_status) {
           // For now, completely ignore gui_status.
           (void)gui_status;
+          /* std::cout << "uptime_ms = " << gui_status.uptime_ms << ", "
+            << "desired_params = {"
+            << "mode = " << gui_status.desired_params.mode << ", "
+            << "peep = " << gui_status.desired_params.peep_cm_h2o << ", "
+            << "rr = " << gui_status.desired_params.breaths_per_min << ", "
+            << "pip = " << gui_status.desired_params.pip_cm_h2o << ", "
+            << "ier = " <<
+            gui_status.desired_params.inspiratory_expiratory_ratio
+            << "}" << std::endl; */
         },
         [&](ControllerStatus *controller_status) {
           // Fill the status with fake data.
           controller_status->uptime_ms =
               TimeAMinusB(SteadyClock::now(), startup_time).count();
           auto *sensors = &controller_status->sensor_readings;
-          sensors->pressure_cm_h2o = sin(controller_status->uptime_ms * 0.001);
-          sensors->volume_ml = sin(controller_status->uptime_ms * 0.002);
-          sensors->flow_ml_per_min = sin(controller_status->uptime_ms * 0.003);
+          sensors->pressure_cm_h2o =
+              15 + 10 * sin(controller_status->uptime_ms * 0.001);
+          sensors->flow_ml_per_min =
+              120 * sin(controller_status->uptime_ms * 0.003);
+          sensors->volume_ml =
+              1000 + 500 * sin(controller_status->uptime_ms * 0.002);
         });
   }
->>>>>>> 645f2e9d
 
   PeriodicClosure communicate(DurationMs(100), [&] {
     device->SendGuiStatus(state_container.GetGuiStatus());
