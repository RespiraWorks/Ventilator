--- conflicted
+++ resolved
@@ -29,6 +29,7 @@
 * **E** = ebay
 * **C** = McMaster-Carr
 * **K** = Digikey
+* **M** = Mouser
 * **W** = Wonsmart
 * **B** = Built by RespiraWorks
 
@@ -53,7 +54,7 @@
 | 11     |        1 |               |                     | 6.98         | buy       | [Z][11amzn]     | use these to simulate lung compliance |
 | 12     |        1 | RespiraWorks  | PCB1                |              | **ask**   | [B][12rw]       | RespiraWorks Ventilator Mainboard Rev 1 PCB |
 | 13     |        1 | RespiraWorks  | Power input 1       |              | **ask**   | [B][13rw]               | Power Input cable |
-| 14     |        1 | Digikey       | X-NUCLEO-IHM03A1    |        10.64 |*ask first*| [K][14key] [M][1mr]      | Stepper driver dev board |
+| 14     |        1 | Digikey       | X-NUCLEO-IHM03A1    |        10.64 |*ask first*| [K][14key] [M][14mr]      | Stepper driver dev board |
 | 15     |        1 | RespiraWorks  | PinchValve1.4       |              | **ask**   | [B][15rw]       | Marc-designed stepper pinch valve rev 1.4 |
 | 16     |        2 | RespiraWorks  | Venturi2            |              | **ask**   | [B][16rw]       | Ethan-designed 10-32 threaded venturis Rev 2 |
 | 17     |        1 |               | WS7040-12-X200N     |        52.65 |*ask first*| [A][17ali]      | 12v blower and driver. Make sure to choose w/driver when ordering. |
@@ -84,17 +85,14 @@
 [12rw]:    https://github.com/RespiraWorks/pcbreathe/tree/master/NIGHTLY/20200424v2-RELEASE-CANDIDATE-2
 [13rw]:    ../../1_Ventilator_System_Design/Electrical_System/wiring.md
 [14key]:   https://www.digikey.com/short/z442qt
+[14mr]:     https://www.mouser.com/ProductDetail/511-X-NUCLEO-IHM03A1
 [15rw]:    ../../2_Research_&_Development/Project-Pinch_Valve/README.md 
 [16rw]:    ../../2_Research_&_Development/Project-Venturi/README.md
 [17ali]:   https://www.aliexpress.com/item/32698107687.html
 [17x-won]: https://wonsmart-motor.en.made-in-china.com/product/hsjxFewOppVg/China-Air-Pump12V-Brushless-Motor-12V-Blower-Fan-Driver.html
 [18rw]:    ../../1_Ventilator_System_Design/Electrical_System/wiring.md
 [19rw]:    ../../1_Ventilator_System_Design/Electrical_System/wiring.md
-<<<<<<< HEAD
-[1mr]:     https://www.mouser.com/ProductDetail/511-X-NUCLEO-IHM03A1
-=======
 [20mcmc]:    https://www.mcmaster.com/5463K44
->>>>>>> f3aae683
 
 ## Tooling BOM
 
