# RespiraWorks Open Source Ventilator

[RespiraWorks](https://respira.works/) is a 501(c)(3) non-profit organization with over 100 contributors worldwide working to rapidly develop, manufacture, and deploy a low-cost and open-source ventilator for communities under-served by the global supply chain.

![Ventilator under construction](open_box.jpg)

## Design Origin

Most low-cost ventilator designs tackle the 'bridge' - how to keep a patient alive for 6-8 hours of closely monitored care until they can be transitioned to a full ventilator. However COVID-19 patients require lung-protective adaptive ventilation strategies, and require ventilator support for days to weeks.

Early in the crisis, we realized that the ventilator designs that could be completed in weeks might not be necessary, and if so, a more feature complete ventilator would be needed. As we started working on that, we realized that this was a market need unmet by the established ventilator market. Despite constant developments in the disease progression, we realized that a true-open source ventilator, with transparant requirements, design history documents, and yet still optimized for low-cost and ease of manufacturing would enable expanded global access to a critical piece of medical equipment.

Our ventilator exists between the short-term ambu-bag actuating designs and the commercial ventilators offered by established manufacturers. It provides essential features such as a graphical user interface, adaptive pressure controls, and fine control of FiO2, oxygen, and PEEP, with CMV, SIMV, PSV and PRVC operating modes. Unlike tranditional ventilators, our design work is being completed as fully open-source design, yet still with an IEC-conformant quality process, and an optimized BOM for sourcing and manufacture worldwide.

Our target is not the US or Europe, but the middle- and low-income parts of the world that will deal with COVID-19 for longer, with less healthcare, and a larger deficit of medical devices. RespiraWorks provides solutions for these communities where existing manufacturers cannot.

## DISCLAIMER

**This is an incomplete, as yet untested design that is not yet intended to be used on patients.**

**This repository contains live documents.
There are duplicate and alternative items for undecided aspects of the physical design. Components may or may not connect and integrate as intended.
Contents may also be out of date. RespiraWorks may, or may not compensate you for parts you purchase. If you decide to buy or build anything, do so at your own risk.**

## Repository Overview

* This repository tracks the physical design of the RespiraWorks open source medical ventilator. 
* The physical design encompasses everything that is not software run on the device, from the pneumatics, to the mechanical design, bill of materials, and circuit diagram. 
* The software repository can be found below and linked from within the system design. 

### Structure

  * [Requirements](System_Requirements.md) -
  describes the requirement architecture, heirarchy, and process. Links to the releases of our system requirements, hardware specifications, and software requirements. 
  * [Ventilator System Design](1_Ventilator_System_Design) -
  describes the functional implementation and design theory of the system. This document also defines the hierarchy for the subsystems below.
      * [Pneumatic System](1_Ventilator_System_Design/Pneumatic_System)
      * [Electrical System](1_Ventilator_System_Design/Electrical_System)
      * [Software (separate repository)](https://github.com/RespiraWorks/VentilatorSoftware)
  * [Research & Development](2_Research_&_Development)
      * [Project: IAV Air Control](2_Research_&_Development/Project-IAV_Air_Control)
      * [Project: Pinch Valve](2_Research_&_Development/Project-Pinch_Valve)
      * [Project: Venturi](2_Research_&_Development/Project-Venturi)
  * [Quality Assurance](3_Quality_Assurance)
  * [Prototype Assembly](4_Prototype_Assembly)
      * [Alpha Build Instructions](4_Prototype_Assembly/Alpha_Build_Instructions) -
         documentation for building the "Alpha" version of the device which can be used by developers to contribute to the software. Note that this is almost always out of date, by definition.
<<<<<<< HEAD
      * [Beta Build Plan](4_Prototype_Assembly/Beta_Build_Instructions)
=======
      * [Beta Build Plan](4_Manufacturing_Design/Beta_Build_Instructions) - Details on this page will be fleshed out once as we progress further into beta build. 
>>>>>>> 05238e56
  * [Design Rationale](DesignRationales.md) - An explanation of the rationale that went into specific parts can be found here. <|MERGE_RESOLUTION|>--- conflicted
+++ resolved
@@ -45,9 +45,5 @@
   * [Prototype Assembly](4_Prototype_Assembly)
       * [Alpha Build Instructions](4_Prototype_Assembly/Alpha_Build_Instructions) -
          documentation for building the "Alpha" version of the device which can be used by developers to contribute to the software. Note that this is almost always out of date, by definition.
-<<<<<<< HEAD
-      * [Beta Build Plan](4_Prototype_Assembly/Beta_Build_Instructions)
-=======
       * [Beta Build Plan](4_Manufacturing_Design/Beta_Build_Instructions) - Details on this page will be fleshed out once as we progress further into beta build. 
->>>>>>> 05238e56
   * [Design Rationale](DesignRationales.md) - An explanation of the rationale that went into specific parts can be found here. 