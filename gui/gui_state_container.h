#ifndef GUI_STATE_CONTAINER_H
#define GUI_STATE_CONTAINER_H

#include <QObject>
#include <stdint.h>

#include "chrono.h"
#include "controller_history.h"

#include <mutex>
#include <tuple>
#include <vector>

#include <QtCharts/QAbstractSeries>
#include <QtCore/QObject>

QT_CHARTS_USE_NAMESPACE

#define RR_DEFAULT 0
#define PEEP_DEFAULT 0
#define PIP_DEFAULT 0
#define IER_DEFAULT 1.1

#define RR_ALARM_HIGH_DEFAULT 0
#define RR_ALARM_LOW_DEFAULT 0
#define TV_ALARM_HIGH_DEFAULT 0
#define TV_ALARM_LOW_DEFAULT 0


// A thread-safe container for readable and writable state
// of the GUI.
//
// The rest of the GUI must bind itself to accessors and mutators
// of this class - e.g. render graphs from GetControllerStatusHistory(),
// and when a parameter is changed in the UI, call a mutator on this
// object.
//
// In other words, this is essentially an MVC "Model".
//
// GUI rendering and callbacks happen asynchronously to interaction
// with the controller, so thread safety is important, and it is easiest
// to centralize it in the current class, simply protecting everything
// by a single mutex.
class GuiStateContainer : public QObject {
<<<<<<< HEAD
  Q_OBJECT;
=======
  Q_OBJECT
>>>>>>> 6ac27da8

public:
  // Initializes the state container to keep the history of controller
  // statuses in a given time window.
  GuiStateContainer(DurationMs history_window)
             : startup_time_(SteadyClock::now()), history_(history_window) {}

  // Returns when the GUI started up.
  SteadyInstant GetStartupTime() { return startup_time_; }

  // Adds a data point of controller status to the history.
  void AppendHistory(const ControllerStatus &status) {
    {
      std::unique_lock<std::mutex> l(mu_);
      history_.Append(SteadyClock::now(), status);
    }
    readouts_changed();
  }

  // Returns the current GuiStatus to be sent to the controller.
  GuiStatus GetGuiStatus() {
    std::unique_lock<std::mutex> l(mu_);
    return gui_status_;
  }

  // TODO: Add mutators of GuiStatus when there are any UI elements
  // that change parameters.

  // Returns the recent history of ControllerStatus.
  std::vector<std::tuple<SteadyInstant, ControllerStatus>>
  GetControllerStatusHistory() {
    std::unique_lock<std::mutex> l(mu_);
    return history_.GetHistory();
  }

<<<<<<< HEAD
  Q_PROPERTY(
      qreal pressureReadout READ get_pressure_readout NOTIFY readouts_changed)
  Q_PROPERTY(qreal flowReadout READ get_flow_readout NOTIFY readouts_changed)
  Q_PROPERTY(qreal tvReadout READ get_tv_readout NOTIFY readouts_changed)

  Q_PROPERTY(quint32 rr READ get_rr WRITE set_rr NOTIFY params_changed)
  Q_PROPERTY(quint32 peep READ get_peep WRITE set_peep NOTIFY params_changed)
  Q_PROPERTY(quint32 pip READ get_pip WRITE set_pip NOTIFY params_changed)
  Q_PROPERTY(qreal ier READ get_ier WRITE set_ier NOTIFY params_changed)

signals:
  void readouts_changed();
  void params_changed();
=======
public slots:
  void update(QAbstractSeries *pressure_series, QAbstractSeries *flow_series,
              QAbstractSeries *tv_series);
>>>>>>> 6ac27da8

private:
  qreal get_pressure_readout() const {
    std::unique_lock<std::mutex> l(mu_);
    return history_.GetLastStatus().sensor_readings.pressure_cm_h2o;
  }
  qreal get_flow_readout() const {
    std::unique_lock<std::mutex> l(mu_);
    return history_.GetLastStatus().sensor_readings.flow_ml_per_min;
  }
  qreal get_tv_readout() const {
    std::unique_lock<std::mutex> l(mu_);
    return history_.GetLastStatus().sensor_readings.volume_ml;
  }

  quint32 get_rr() const {
    std::unique_lock<std::mutex> l(mu_);
    return gui_status_.desired_params.breaths_per_min;
  }
  void set_rr(quint32 value) {
    {
      std::unique_lock<std::mutex> l(mu_);
      gui_status_.desired_params.breaths_per_min = value;
    }
    params_changed();
  }

  quint32 get_peep() const {
    std::unique_lock<std::mutex> l(mu_);
    return gui_status_.desired_params.peep_cm_h2o;
  }
  void set_peep(quint32 value) {
    {
      std::unique_lock<std::mutex> l(mu_);
      gui_status_.desired_params.peep_cm_h2o = value;
    }
    params_changed();
  }

  quint32 get_pip() const {
    std::unique_lock<std::mutex> l(mu_);
    return gui_status_.desired_params.pip_cm_h2o;
  }
  void set_pip(quint32 value) {
    {
      std::unique_lock<std::mutex> l(mu_);
      gui_status_.desired_params.pip_cm_h2o = value;
    }
    params_changed();
  }

  qreal get_ier() const {
    std::unique_lock<std::mutex> l(mu_);
    return gui_status_.desired_params.inspiratory_expiratory_ratio;
  }
  void set_ier(qreal value) {
    {
      std::unique_lock<std::mutex> l(mu_);
      gui_status_.desired_params.inspiratory_expiratory_ratio = value;
    }
    params_changed();
  }

  const SteadyInstant startup_time_;

  mutable std::mutex mu_;
  // TODO: Use thread safety annotations here and throughout the project.
  // https://clang.llvm.org/docs/ThreadSafetyAnalysis.html
  // They only work with clang, so we'll need a wrapper macro to have them
  // be no-ops on gcc.
  GuiStatus gui_status_ = GuiStatus_init_zero;
  ControllerHistory history_;
};

#endif // GUI_STATE_CONTAINER_H<|MERGE_RESOLUTION|>--- conflicted
+++ resolved
@@ -42,11 +42,7 @@
 // to centralize it in the current class, simply protecting everything
 // by a single mutex.
 class GuiStateContainer : public QObject {
-<<<<<<< HEAD
-  Q_OBJECT;
-=======
   Q_OBJECT
->>>>>>> 6ac27da8
 
 public:
   // Initializes the state container to keep the history of controller
@@ -82,7 +78,6 @@
     return history_.GetHistory();
   }
 
-<<<<<<< HEAD
   Q_PROPERTY(
       qreal pressureReadout READ get_pressure_readout NOTIFY readouts_changed)
   Q_PROPERTY(qreal flowReadout READ get_flow_readout NOTIFY readouts_changed)
@@ -96,11 +91,10 @@
 signals:
   void readouts_changed();
   void params_changed();
-=======
+
 public slots:
   void update(QAbstractSeries *pressure_series, QAbstractSeries *flow_series,
               QAbstractSeries *tv_series);
->>>>>>> 6ac27da8
 
 private:
   qreal get_pressure_readout() const {
