/* Copyright 2020, Edwin Chiu

Licensed under the Apache License, Version 2.0 (the "License");
you may not use this file except in compliance with the License.
You may obtain a copy of the License at

    http://www.apache.org/licenses/LICENSE-2.0

Unless required by applicable law or agreed to in writing, software
distributed under the License is distributed on an "AS IS" BASIS,
WITHOUT WARRANTIES OR CONDITIONS OF ANY KIND, either express or implied.
See the License for the specific language governing permissions and
limitations under the License.
*/
#include <Arduino.h>

#include "pid.h"
#include "parameters.h"
#include "comms.h"
#include "types.h"

//Define Variables we'll be connecting to
static double Setpoint, Input, Output;

// Configure the PID
//Specify the links and initial tuning parameters
static float Kp = 2, Ki = 8, Kd = 0;
static PID myPID(&Input, &Output, &Setpoint, Kp, Ki, Kd, DIRECT);

// These constants won't change. They're used to give names to the pins used:
static const int analogOutPin = LED_BUILTIN; // Analog output pin that the LED is attached to

static void send_periodicData(uint32_t delay, uint16_t pressure, uint16_t volume, uint16_t flow) {
    static uint32_t time;
    static bool first_call = true;

    if(first_call == true) {
        first_call = false;
        time = millis();
    }
    else {
        if((millis() - time) > delay) {
            if(parameters_getPeriodicReadings()){
                // Send readings data
                comms_sendPeriodicReadings(pressure * 1.0, volume * 0.0, flow * 0.0);
            }

            time = millis();
        }
    }
}

enum class pid_fsm_state {
  reset        = 0,
  inspire      = 1,
  plateau      = 2,
  expire       = 3,
  expire_dwell = 4,

  count        /* Sentinel */
};


void pid_init() {

  //Initialize PID
  Input = map(analogRead(DPSENSOR_PIN), 0, 1023, 0, 255);
  Setpoint = BLOWER_LOW;

  //turn the PID on
  myPID.SetMode(AUTOMATIC);
}

void pid_execute() {

    uint16_t cyclecounter = 0;
    int16_t  sensorValue = 0;   // value read from the pot
    enum pid_fsm_state state = pid_fsm_state::reset;

    switch (state) {

      case pid_fsm_state::reset: //reset

        cyclecounter = 0;
        Setpoint = PEEP;
        state = pid_fsm_state::inspire; //update state

        break;

      case pid_fsm_state::inspire: //Inspire

        cyclecounter++;
        //set command
        Setpoint += INSPIRE_RATE;
        if (Setpoint > PIP) {
          Setpoint = PIP;
        }
        //update state
        if (cyclecounter > INSPIRE_TIME) {
          cyclecounter = 0;
          state = pid_fsm_state::plateau;
        }

        break;

      case pid_fsm_state::plateau: //Inspiratory plateau

        cyclecounter++;
        //set command
        Setpoint = INSPIRE_DWELL_PRESSURE;
        //update state
        if (cyclecounter > INSPIRE_DWELL) {
          cyclecounter = 0;
          state = pid_fsm_state::expire;
        }

        break;

      case pid_fsm_state::expire: //Expire

        cyclecounter++;
        //set command
        Setpoint -= EXPIRE_RATE;
        if (Setpoint < PEEP) {
          Setpoint = PEEP;
        }
        //update state
        if (cyclecounter > EXPIRE_TIME) {
          cyclecounter = 0;
          state = pid_fsm_state::expire_dwell;
        }

        break;

      case pid_fsm_state::expire_dwell: //Expiratory Dwell

        cyclecounter++;
        //set command
        Setpoint = PEEP;
        //update state
        if (cyclecounter > EXPIRE_DWELL) {
          cyclecounter = 0;
          state = pid_fsm_state::reset;
        }

        break;

      default:
        state = pid_fsm_state::reset;
        break;
    }

    //Update PID Loop
    sensorValue = analogRead(DPSENSOR_PIN); //read sensor
    Input = map(sensorValue, 0, 1023, 0, 255); //map to output scale
    myPID.Compute(); // computer PID command
    analogWrite(BLOWERSPD_PIN, Output); //write output

    send_periodicData(DELAY_100MS, sensorValue, 0, 0);
<<<<<<< HEAD
}

static void send_periodicData(uint32_t delay, uint16_t pressure, uint16_t volume, uint16_t flow) {
    static uint32_t time;
    static bool first_call = true;

    if(first_call == true) {
        first_call = false;
        time = millis();
    }
    else {
        if((millis() - time) > delay) {
            if(parameters_getPeriodicMode() == periodicMode::on){
                // Send readings data
                comms_sendPeriodicReadings(pressure * 1.0, volume * 0.0, flow * 0.0);
            }

            time = millis();
        }
    }
=======
>>>>>>> 2708454d
}<|MERGE_RESOLUTION|>--- conflicted
+++ resolved
@@ -157,7 +157,6 @@
     analogWrite(BLOWERSPD_PIN, Output); //write output
 
     send_periodicData(DELAY_100MS, sensorValue, 0, 0);
-<<<<<<< HEAD
 }
 
 static void send_periodicData(uint32_t delay, uint16_t pressure, uint16_t volume, uint16_t flow) {
@@ -178,6 +177,4 @@
             time = millis();
         }
     }
-=======
->>>>>>> 2708454d
-}+}
